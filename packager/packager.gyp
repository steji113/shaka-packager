--- conflicted
+++ resolved
@@ -34,23 +34,15 @@
         'media/crypto/crypto.gyp:crypto',
         'media/demuxer/demuxer.gyp:demuxer',
         'media/event/media_event.gyp:media_event',
-<<<<<<< HEAD
-        'media/file/file.gyp:file',
         'media/formats/cv/cv.gyp:cv',
-=======
->>>>>>> 435d69c3
         'media/formats/mp2t/mp2t.gyp:mp2t',
         'media/formats/mp4/mp4.gyp:mp4',
         'media/formats/webm/webm.gyp:webm',
         'media/formats/webvtt/webvtt.gyp:webvtt',
         'media/formats/wvm/wvm.gyp:wvm',
-<<<<<<< HEAD
-        'media/formats/cv/cv.gyp:cv',
-=======
         'media/public/public.gyp:public',
         'media/replicator/replicator.gyp:replicator',
->>>>>>> 435d69c3
-        'media/trick_play/trick_play.gyp:trick_play',
+        'media/formats/cv/cv.gyp:cv',        'media/trick_play/trick_play.gyp:trick_play',
         'mpd/mpd.gyp:mpd_builder',
         'third_party/boringssl/boringssl.gyp:boringssl',
         'version/version.gyp:version',
