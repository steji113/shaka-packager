# Copyright 2014 Google Inc. All rights reserved.
#
# Use of this source code is governed by a BSD-style
# license that can be found in the LICENSE file or at
# https://developers.google.com/open-source/licenses/bsd

{
  'includes': [
    'common.gypi',
  ],
  'targets': [
    {
      'target_name': 'libpackager',
      'type': '<(libpackager_type)',
      'sources': [
        'packager.cc',
        'packager.h',
        # TODO(kqyang): Clean up the file path.
        'app/libcrypto_threading.cc',
        'app/libcrypto_threading.h',
        'app/packager_util.cc',
        'app/packager_util.h',
      ],
      'dependencies': [
        'hls/hls.gyp:hls_builder',
        'media/codecs/codecs.gyp:codecs',
        'media/chunking/chunking.gyp:chunking',
        'media/demuxer/demuxer.gyp:demuxer',
        'media/event/media_event.gyp:media_event',
        'media/file/file.gyp:file',
<<<<<<< HEAD
        'media/formats/cv/cv.gyp:cv',
=======
>>>>>>> 5b5b7c55
        'media/formats/mp2t/mp2t.gyp:mp2t',
        'media/formats/mp4/mp4.gyp:mp4',
        'media/formats/mpeg/mpeg.gyp:mpeg',
        'media/formats/webm/webm.gyp:webm',
        'media/formats/webvtt/webvtt.gyp:webvtt',
        'media/formats/wvm/wvm.gyp:wvm',
<<<<<<< HEAD
=======
        'media/formats/cv/cv.gyp:cv',
>>>>>>> 5b5b7c55
        'media/trick_play/trick_play.gyp:trick_play',
        'mpd/mpd.gyp:mpd_builder',
        'third_party/boringssl/boringssl.gyp:boringssl',
        'version/version.gyp:version',
      ],
      'conditions': [
        ['libpackager_type=="shared_library"', {
          'defines': [
            'SHARED_LIBRARY_BUILD',
            'SHAKA_IMPLEMENTATION',
          ],
        }],
      ],
    },
    {
      'target_name': 'packager',
      'type': 'executable',
      'sources': [
        'app/crypto_flags.cc',
        'app/crypto_flags.h',
        'app/fixed_key_encryption_flags.cc',
        'app/fixed_key_encryption_flags.h',
        'app/hls_flags.cc',
        'app/hls_flags.h',
        'app/mpd_flags.cc',
        'app/mpd_flags.h',
        'app/muxer_flags.cc',
        'app/muxer_flags.h',
        'app/packager_main.cc',
        'app/playready_key_encryption_flags.cc',
        'app/playready_key_encryption_flags.h',
        'app/retired_flags.cc',
        'app/retired_flags.h',
        'app/stream_descriptor.cc',
        'app/stream_descriptor.h',
        'app/validate_flag.cc',
        'app/validate_flag.h',
        'app/vlog_flags.cc',
        'app/vlog_flags.h',
        'app/widevine_encryption_flags.cc',
        'app/widevine_encryption_flags.h',
      ],
      'dependencies': [
        'base/base.gyp:base',
        'libpackager',
        'media/file/file.gyp:file',
        'third_party/gflags/gflags.gyp:gflags',
      ],
      'conditions': [
        ['profiling==1', {
          'dependencies': [
            'base/allocator/allocator.gyp:allocator',
          ],
        }],
      ],
    },
    {
      'target_name': 'mpd_generator',
      'type': 'executable',
      'sources': [
        'app/mpd_generator.cc',
        'app/mpd_generator_flags.h',
        'app/vlog_flags.cc',
        'app/vlog_flags.h',
      ],
      'dependencies': [
        'base/base.gyp:base',
        'mpd/mpd.gyp:mpd_util',
        'third_party/gflags/gflags.gyp:gflags',
      ],
    },
    {
      'target_name': 'packager_test',
      'type': '<(gtest_target_type)',
      'sources': [
        'packager_test.cc',
      ],
      'dependencies': [
        'base/base.gyp:base',
        'libpackager',
        'testing/gtest.gyp:gtest',
        'testing/gtest.gyp:gtest_main',
      ],
    },
    {
      'target_name': 'packager_test_py_copy',
      'type': 'none',
      'copies': [{
        'destination': '<(PRODUCT_DIR)',
        'files': [
          'app/test/packager_app.py',
          'app/test/packager_test.py',
          'app/test/test_env.py',
        ],
      }],
      'dependencies': ['packager'],
    },
    {
      'target_name': 'packager_builder_tests',
      'type': 'none',
      'dependencies': [
        'hls/hls.gyp:hls_unittest',
        'media/base/media_base.gyp:media_base_unittest',
        'media/chunking/chunking.gyp:chunking_unittest',
        'media/codecs/codecs.gyp:codecs_unittest',
        'media/crypto/crypto.gyp:crypto_unittest',
        'media/demuxer/demuxer.gyp:demuxer_unittest',
        'media/event/media_event.gyp:media_event_unittest',
        'media/file/file.gyp:file_unittest',
        'media/formats/mp2t/mp2t.gyp:mp2t_unittest',
        'media/formats/mp4/mp4.gyp:mp4_unittest',
        'media/formats/webm/webm.gyp:webm_unittest',
        'media/formats/webvtt/webvtt.gyp:webvtt_unittest',
        'media/formats/wvm/wvm.gyp:wvm_unittest',
        'media/formats/cv/cv.gyp:cv_unittest',
        'media/trick_play/trick_play.gyp:trick_play_unittest',
        'mpd/mpd.gyp:mpd_unittest',
        'packager_test',
      ],
    },
  ],
}<|MERGE_RESOLUTION|>--- conflicted
+++ resolved
@@ -28,20 +28,14 @@
         'media/demuxer/demuxer.gyp:demuxer',
         'media/event/media_event.gyp:media_event',
         'media/file/file.gyp:file',
-<<<<<<< HEAD
         'media/formats/cv/cv.gyp:cv',
-=======
->>>>>>> 5b5b7c55
         'media/formats/mp2t/mp2t.gyp:mp2t',
         'media/formats/mp4/mp4.gyp:mp4',
         'media/formats/mpeg/mpeg.gyp:mpeg',
         'media/formats/webm/webm.gyp:webm',
         'media/formats/webvtt/webvtt.gyp:webvtt',
         'media/formats/wvm/wvm.gyp:wvm',
-<<<<<<< HEAD
-=======
         'media/formats/cv/cv.gyp:cv',
->>>>>>> 5b5b7c55
         'media/trick_play/trick_play.gyp:trick_play',
         'mpd/mpd.gyp:mpd_builder',
         'third_party/boringssl/boringssl.gyp:boringssl',
